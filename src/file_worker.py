import csv
import logging
import re
import threading
import json
from datetime import datetime, timezone
import dateutil.parser
from http.client import HTTPException
from string import Template
from sys import getsizeof

import requests
from types import MappingProxyType

import yaml
from flask import Flask, Response, request, current_app
from contextlib import closing

# Local modules
from S3_worker import S3Worker
from app_db import DBConn

from hubmap_commons.hm_auth import AuthHelper
from hubmap_commons.hubmap_const import HubmapConst

# UMLS Concept Unique Identifiers used to encode entity-api information
UMLS_AGE_GROUP_CUI = 'C0001779'
UMLS_RACE_GROUP_CUI = 'C0034510'

# Yaml file to be parsed for organ description lookup
ORGAN_TYPES_YAML = 'https://raw.githubusercontent.com/hubmapconsortium/search-api/main/src/search-schema/data/definitions/enums/organ_types.yaml'
ASSAY_TYPES_YAML = 'https://raw.githubusercontent.com/hubmapconsortium/search-api/main/src/search-schema/data/definitions/enums/assay_types.yaml'

# Keep a file of descriptions associated with a Dataset data_type and a file regex pattern until
# the ontology service is available.  Load the file into a dictionary keyed by data_type, and
# containing a dictionary keyed by file regex pattern with the description as a value.
DATASET_DESCRIPTION_CSV_FILE = 'DatasetDescriptionLookup.tsv'

# Set up scalars with SQL strings matching the paramstyle of the database module, as
# specified at https://peps.python.org/pep-0249
#
# Using the "format" paramstyle with mysql-connector-python module for MySQL 8.0+
#
# Ignore threat of unsanitized user input for SQL injection, XSS, etc. due to current
# nature of site at AWS, UUID format checking in this microservice, etc.
SQL_SELECT_FILES_DESCENDED_FROM_ANCESTOR_UUID = \
    ("SELECT UUID AS file_uuid"
     "       ,PATH AS path"
     "       ,CHECKSUM AS checksum"
     "       ,SIZE AS size"
     "       ,BASE_DIR AS base_dir"
     " FROM files"
     "  INNER JOIN ancestors ON ancestors.DESCENDANT_UUID = files.UUID"
     " WHERE ancestors.ANCESTOR_UUID = %s"
     )

SQL_SELECT_MOD_TIME_OF_DATASET_FILES = \
    ("SELECT uuidFile.UUID AS file_uuid"
     "       ,uuidFile.TIME_GENERATED AS file_uuid_gen_time"
     "       ,f.LAST_MODIFIED AS file_last_modified"
     "       ,uuidDataset.UUID AS dataset_uuid"
     "       ,uuidDataset.TIME_GENERATED AS dataset_uuid_gen_time"
     " FROM files AS f"
     "  INNER JOIN uuids AS uuidFile ON f.UUID = uuidFile.UUID"
     "  INNER JOIN ancestors AS ancDataset ON f.UUID = ancDataset.DESCENDANT_UUID"
     "   INNER JOIN uuids AS uuidDataset ON ancDataset.ANCESTOR_UUID=uuidDataset.UUID"
     " WHERE uuidDataset.ENTITY_TYPE='dataset'"
     )

from enum import Enum
class DatasetIndexScopeType(Enum):
    GENETIC = 'GENETIC'
    NONPUBLIC = 'NONPUBLIC'
    PUBLIC = 'PUBLIC'

class FileWorker:

    def __init__(self, appConfig=None, requestHeaders=None):
        self.logger = logging.getLogger()
        self.logger.setLevel(logging.DEBUG)
        self.auth_helper = AuthHelper.configured_instance(appConfig['APP_CLIENT_ID'], appConfig['APP_CLIENT_SECRET'])

        if requestHeaders:
            # Get user token from Authorization header
            # getAuthorizationTokens() also handles MAuthorization header, but we are not using that here
            try:
                self.user_token = self.auth_helper.getAuthorizationTokens(requestHeaders)
            except Exception as e:
                msg = "Failed to parse the Authorization token by calling commons.auth_helper.getAuthorizationTokens(). See logs."
                # Log the full stack trace, prepend a line with our message
                self.logger.exception(msg)
                self.logger.exception(e)
        else:
            self.user_token = None

        self.user_groups_by_id_dict = self.auth_helper.get_globus_groups_info()['by_id']

        if appConfig is None:
            raise Exception("Configuration data loaded by the app must be passed to the worker.")
        try:
            clientId = appConfig['APP_CLIENT_ID']
            clientSecret = appConfig['APP_CLIENT_SECRET']
            self.dbHost = appConfig['DB_HOST']
            self.dbName = appConfig['DB_NAME']
            self.dbUsername = appConfig['DB_USERNAME']
            self.dbPassword = appConfig['DB_PASSWORD']
            self.uuid_api_url = appConfig['UUID_API_URL'].strip('/')
            self.entity_api_url = appConfig['ENTITY_API_URL'].strip('/')
            self.search_api_url = appConfig['SEARCH_API_URL'].strip('/')
            self.files_api_composite_index = appConfig['FILES_API_COMPOSITE_INDEX']

            self.max_docs_per_scroll_page = appConfig['MAX_DOCS_PER_SCROLL_PAGE']
            self.max_minutes_open_scroll_context = appConfig['MAX_MINUTES_OPEN_SCROLL_CONTEXT']

            self.max_docs_per_scroll_page = appConfig['MAX_DOCS_PER_SCROLL_PAGE']
            self.max_minutes_open_scroll_context = appConfig['MAX_MINUTES_OPEN_SCROLL_CONTEXT']

            self.aws_access_key_id = appConfig['AWS_ACCESS_KEY_ID']
            self.aws_secret_access_key = appConfig['AWS_SECRET_ACCESS_KEY']
            self.aws_s3_bucket_name = appConfig['AWS_S3_BUCKET_NAME']
            self.aws_object_url_expiration_in_secs = appConfig['AWS_OBJECT_URL_EXPIRATION_IN_SECS']

            if 'LARGE_RESPONSE_THRESHOLD' not in appConfig or int(appConfig['LARGE_RESPONSE_THRESHOLD'] > 9999999):
                self.logger.error("LARGE_RESPONSE_THRESHOLD missing from app.cfg or too big for AWS Gateway. Defaulting to smaller value.")
                self.large_response_threshold = 5000000
            else:
                self.large_response_threshold = int(appConfig['LARGE_RESPONSE_THRESHOLD'])
                self.logger.info(f"large_response_threshold set to {self.large_response_threshold}.")

            if not clientId:
                raise Exception("Configuration parameter APP_CLIENT_ID not valid.")
            if not clientSecret:
                raise Exception("Configuration parameter APP_CLIENT_SECRET not valid.")
        except KeyError as ke:
            self.logger.error("Expected configuration failed to load %s from appConfig=%s.", ke, appConfig)
            raise Exception("Expected configuration failed to load. See the logs.")

        if not clientId or not clientSecret:
            raise Exception("Globus client id and secret are required in AuthHelper")

        self.lock = threading.RLock()
        self.hmdb = DBConn(self.dbHost, self.dbUsername, self.dbPassword, self.dbName)

        # Keep a semi-immutable dictionary of known organs, from values used by all the microservices.
        response = requests.get(url=ORGAN_TYPES_YAML, verify=False)
        if response.status_code == 200:
            yaml_file = response.text
            try:
                self.organ_type_dict = MappingProxyType(yaml.safe_load(yaml_file))
            except yaml.YAMLError as e:
                raise yaml.YAMLError(e)
        else:
            self.logger.error(f"Unable to retrieve {ORGAN_TYPES_YAML}")
            raise HTTPException(response.status_code, f"Unable to retrieve {ORGAN_TYPES_YAML}")

        # Keep a semi-immutable dictionary of known assay, from values used by all the microservices. From that
        # dictionary, create a reverse lookup dictionary keyed by alt-names for the
        # purpose of resolving the dataset_data_types list to a recognized column of the spreadsheet.
        response = requests.get(url=ASSAY_TYPES_YAML, verify=False)
        if response.status_code == 200:
            yaml_file = response.text
            try:
                self.assay_type_dict = MappingProxyType(yaml.safe_load(yaml_file))
            except yaml.YAMLError as e:
                raise yaml.YAMLError(e)
        else:
            self.logger.error(f"Unable to retrieve {ASSAY_TYPES_YAML}")
            raise HTTPException(response.status_code, f"Unable to retrieve {ASSAY_TYPES_YAML}")
        self.assay_type_altname_ref = {}
        # The specified alt-names entry may be either a list or a string. Convert strings to a one-element
        # list, then convert the list into a tuple to be the immutable object used as the dictionary key.
        # Set the entry value to the current, preferred value.
        for assay_type_key in self.assay_type_dict.keys():
            self.assay_type_altname_ref[(assay_type_key,)] = assay_type_key
            # Also, create an entry using the "description" as an alternate key, for use with values
            # returned using entity-api's /datasets/<dataset id>/prov-info endpoint. This can be eliminated once
            # a new entity-api endpoint is used which returns a Dataset type directly rather than the description.
            self.assay_type_altname_ref[(self.assay_type_dict[assay_type_key]['description'],)] = assay_type_key
        # Forget about Big O, loop through the dictionary again to process alt-names.
        for assay_type_key in self.assay_type_dict.keys():
            for alt_name in self.assay_type_dict[assay_type_key]['alt-names']:
                if isinstance(alt_name, str):
                    self.assay_type_altname_ref[tuple([alt_name])] = assay_type_key
                    continue
                if isinstance(alt_name, list):
                    # When an alt-names entry is a list, create entries forward & backward for
                    # it, to better match what may be encountered in the wild.
                    self.assay_type_altname_ref[tuple(alt_name)] = assay_type_key
                    self.assay_type_altname_ref[tuple(reversed(alt_name))] = assay_type_key
                    continue
                self.logger.warning(f"alt_name={str(alt_name)} not loaded for assay_type_key={assay_type_key} due to unexpected type.")

        # Set up a dictionary of dictionaries from information in the TSV file created from the analysis spreadsheet.
        # The dictionary key is a tuple to match the keys of the self.assay_type_altname_ref dictionary.
        # The dictionary value is a dictionary keyed by the specified file regex pattern, with values for the
        # description and a compiled, expanded file regular expression supporting soft-matching & grouping.
        self.dataset_desc_dict = {}
        with open(DATASET_DESCRIPTION_CSV_FILE) as tsvfile:
            reader = csv.DictReader(tsvfile, delimiter='\t')
            for row in reader:
                dict_key = tuple([row['Dataset code']])
                if not dict_key in self.dataset_desc_dict:
                    self.dataset_desc_dict[dict_key] = {}
                expanded_fpattern = '(?P<exp_pat_prefix>.*?)(?P<fpattern>'+row['file pattern']+')(?P<exp_pat_suffix>.*?)'
                pattern_dict = {'description': row['file description'], 'file_pattern_re_obj': re.compile(expanded_fpattern)}
                if row['file pattern'] in self.dataset_desc_dict[dict_key]:
                    self.logger.warning(f"Loading {DATASET_DESCRIPTION_CSV_FILE}, found existing dataset_desc_dict[{dict_key}] entry for '{row['file pattern']}', keeping '{self.dataset_desc_dict[dict_key][row['file pattern']]['description']}', skipping '{row['file description']}'.")
                else:
                    self.dataset_desc_dict[dict_key][row['file pattern']] = pattern_dict

    def _stash_results_in_S3(self, object_content, key_uuid):
        anS3Worker = None
        try:
            anS3Worker = S3Worker(self.aws_access_key_id, self.aws_secret_access_key, self.aws_s3_bucket_name,
                                  self.aws_object_url_expiration_in_secs)
            self.logger.info("anS3Worker initialized")
        except Exception as e:
            self.logger.error(f"Error getting anS3Worker to handle len(object_content)={len(object_content)}.")
            self.logger.error(e, exc_info=True)
            raise Exception("Large result storage setup error.  See log.")

        try:
            # return anS3Worker.do_whatever_with_S3()
            obj_key = anS3Worker.stash_text_as_object(object_content, key_uuid)
            aws_presigned_url = anS3Worker.create_URL_for_object(obj_key)
            return aws_presigned_url
        except Exception as e:
            self.logger.error(f"Error getting presigned URL for obj_key={obj_key}.")
            self.logger.error(e, exc_info=True)
            raise Exception("Large result storage creation error.  See log.")

    def _get_entity_generation_info(self, entity_uuid, theQuery):
        uuid_tuple = (entity_uuid,)  # N.B. comma to force creation of tuple with one value, rather than scalar

        # run the query and morph results to an array of dict
        with closing(self.hmdb.getDBConnection()) as dbConn:
            with closing(dbConn.cursor(prepared=True)) as curs:
                # query that finds all files associated with entity by joining the ancestors table (entity is
                # the ancestor, files are the descendants) with the files table
                curs.execute(theQuery
                             ,uuid_tuple)
                results = [dict((curs.description[i][0].lower(), value) for i, value in enumerate(row)) for row in
                           curs.fetchall()]

        return json.dumps(results)

    # Rely on the search-api to delete all documents matching the provided Dataset UUID
    def _clear_dataset_file_info_docs(self, index_name, dataset_uuid, bearer_token):

        post_url = self.search_api_url + '/clear-docs/' + index_name + '/' + dataset_uuid
        headers = {'Authorization': 'Bearer ' + bearer_token}
        params = {'async': True}
        rspn = requests.post(f"{post_url}", headers=headers, params=params)
        return rspn

    def _get_dataset_files_info(self, dataset_uuid, bearer_token):

        get_url = self.uuid_api_url + '/' + dataset_uuid + '/files'
        response = requests.get(get_url, headers = {'Authorization': 'Bearer ' + bearer_token}, verify = False)
        if response.status_code == 200:
            return json.dumps(response.json())
        elif response.status_code == 303:
            if response.text.startswith('https://hm-api-responses.s3.amazonaws.com/'):
                # Get the JSON response from the S3 bucket and return it.
                bucket_response = requests.get(response.text)
                return bucket_response.text
            else:
                raise Exception(f"Unexpected {response.status_code} response for dataset_uuid={dataset_uuid}.")
        else:
            raise requests.exceptions.HTTPError(response=response)

    # Use the entity-api service to provenance info of a given Dataset identifier.
    # input: id (hubmap_id or uuid) of a Dataset entity
    # output: YAML with info from Neo4j
    def _get_dataset_prov_info(self, dataset_id, bearer_token):

        get_url = self.entity_api_url + '/datasets/' + dataset_id + '/prov-info?include_samples=all&format=json'
        response = requests.get(get_url, headers={'Authorization': 'Bearer ' + bearer_token}, verify=False)
        if response.status_code != 200:
            self.logger.error(f"For dataset_id={dataset_id}, get_url={get_url} returned status_code={response.status_code}: {response.text}.")
            ## A status_code of 400 is returned for non-primary Datasets.  This may change in the future, but
            ## do not raise an exception about it or halt processing.
            # raise requests.exceptions.HTTPError(response=response)
        return response.json()

    # Use the entity-api service to get provenance info of a given Dataset identifier.
    # input: id (hubmap_id or uuid) of a Dataset entity
    # output: JSON with info from Neo4j. Exception raised if response is not 200, or
    #         if the returned JSON does not contain an entity match the type specified in
    #         the optional argument entity_type_check.
    def _get_entity(self, entity_id, bearer_token, entity_type_check=None):

        get_url = self.entity_api_url + '/entities/' + entity_id
        response = requests.get(get_url, headers={'Authorization': 'Bearer ' + bearer_token})
        if response.status_code != 200:
            raise requests.exceptions.HTTPError(response=response)
        if entity_type_check:
            id_attributes = json.loads(response.text)
            if id_attributes['entity_type'].lower() != entity_type_check.lower():
                raise Exception(f"Identifier {entity_id} type is {id_attributes['entity_type']}, not {entity_type_check}.")
        return response.json()

    # Use the entity-api service to get all the entities of a given type.
    # N.B. This uses an entity-api endpoint not accessible through the AWS Gateway, and
    #      therefore relies upon Docker configuration on the same server.
    # input: An entity type recognized by the entity-api
    # output: @TODO YAML with info from Neo4j
    def _get_all_entities_identifiers(self, entity_type, bearer_token):
        # Rely on the type checking the entity-api does with entity-type.
        get_url = self.entity_api_url + '/' + entity_type + '/entities'
        response = requests.get(get_url, headers={'Authorization': 'Bearer ' + bearer_token})
        if response.status_code != 200:
            raise requests.exceptions.HTTPError(response=response)
        return response.json()

    # Use the search-api service "add" the document to the index for files.
    # Rely on the search-api to determine if writing or updating.
    # input: An entity type recognized by the entity-api
    # output: @TODO YAML with info from Neo4j
    def _write_or_update_doc(self, index_name, document_dict, bearer_token):
        file_id = document_dict['file_uuid']
        self.logger.debug(  f"For file_id={file_id}"
                            f" putting file_info with {len(document_dict)} entries of size"
                            f" {getsizeof(json.dumps(document_dict))} bytes in index {index_name}.")

        post_url = self.search_api_url + '/add/' + file_id + '/' + index_name
        headers = {'Content-Type': 'application/json', 'Authorization': 'Bearer ' + bearer_token}
        params = {'async': True}
        rspn = requests.post(f"{post_url}", headers=headers, data=json.dumps(document_dict), params=params)
        if rspn.status_code not in [200, 202]:
            raise requests.exceptions.HTTPError(response=rspn)
        return rspn

    # Use the entity-api service to get all the entities of type Dataset, then
    # discard all marked as containing genetic information
    # input: A token for querying the entity-api
    # output: A list of UUIDs for Datasets which do not have genetic information.
    def _get_all_nongenetic_datasets(self, bearer_token):
        # Rely on the type checking the entity-api does with entity-type.
        theDatasets = self._get_all_entities_identifiers('DATASET', bearer_token=bearer_token)

        datasetIdentifierList = []
        for aDataset in theDatasets:
            if not aDataset['contains_human_genetic_sequences']:
                datasetIdentifierList.append(aDataset['uuid'])
        return datasetIdentifierList

    # Wrapper for calls to methods which return datasets which belong in the indices
    # input: A token for querying the entity-api
    # output: A list of UUIDs for Datasets whose Files info should be indexed.
    def _get_indexable_datasets(self, bearer_token):
        return self._get_all_nongenetic_datasets(bearer_token=bearer_token)

    # Return a value from DatasetIndexScopeType which can be used to determine
    # which Elasticsearch index the Dataset's documents should be put into.
    def _get_dataset_scope(self, aDataset):
        # Confirm the retrieved Dataset is a public Dataset
        # Align constants with search-api indexer_base.py Indexer.DATASET_STATUS_PUBLISHED
        if aDataset['contains_human_genetic_sequences']:
            return DatasetIndexScopeType.GENETIC
        elif aDataset['status'] == 'Published': # and preceding indicates not genetic
            return DatasetIndexScopeType.PUBLIC
        else:
            return DatasetIndexScopeType.NONPUBLIC

    # Add search results for File index times to an accumulating dictionary keyed by Dataset UUID
    def _accumulate_hits(self, new_search_hits, hit_accum_dict):
        # Count on the _id of each hit to be the File UUID also found as hit.fields.file_uuid
        for hit in new_search_hits:
            for dataset_uuid in hit['fields']['dataset_uuid']:
                try:
                    if dataset_uuid not in hit_accum_dict:
                        hit_accum_dict[dataset_uuid] = {}
                    # Expect to not get the same File UUID twice in new_search_hits, so not
                    # testing if hit['_id'] entry would be an overwrite.
                    hit_accum_dict[dataset_uuid][hit['_id']] = dateutil.parser.parse(hit['fields']['file_info_refresh_timestamp'][0])
                except KeyError as ke:
                    raise ke
        return len(new_search_hits)

    # Form a Dataset UUID keyed dictionary containing TIME_GENERATED info from MySQL query results
    def _get_mod_time_dict(self, new_query_results):
        # Form a dictionary keyed by Dataset UUID, containing the "time generated" for the
        # Dataset UUID, and a dictionary of file information for the Dataset. The contained
        # dictionary is keyed by File UUID, and contains the "last modified time" of that UUID.
        gen_time_dict = {}
        for row in new_query_results:
            try:
                if not row['dataset_uuid'] in gen_time_dict:
                    awareUTCDatasetGenTime = row['dataset_uuid_gen_time'].replace(tzinfo=timezone.utc)
                    gen_time_dict[row['dataset_uuid']] = {"uuid_gen_time": awareUTCDatasetGenTime
                                                          ,"dataset_files": {}}
                awareUTCFileModTime = row['file_last_modified'].replace(tzinfo=timezone.utc)
                gen_time_dict[row['dataset_uuid']]['dataset_files'][row['file_uuid']] = awareUTCFileModTime
            except KeyError as ke:
                raise ke
        return gen_time_dict
    def _get_modification_time_of_dataset_files(self):

        # run the query and morph results to an array of dict
        with closing(self.hmdb.getDBConnection()) as dbConn:
            with closing(dbConn.cursor(prepared=True)) as curs:
                # query that finds all files associated with entity by joining the ancestors table (entity is
                # the ancestor, files are the descendants) with the files table
                curs.execute(SQL_SELECT_MOD_TIME_OF_DATASET_FILES)
                results = [dict((curs.description[i][0].lower(), value) for i, value in enumerate(row)) for row in
                           curs.fetchall()]

        return results

        # if len(results_json) < self.large_response_threshold:
        #     return Response(response=results_json, mimetype="application/json")
        # else:
        #     return Response(self._stash_results_in_S3(object_content=results_json, key_uuid=uuid_tuple[0]), 303)

    #
    def _read_all_index_results(self, bearer_token):
        scroll_id = None
        current_read_hits = []
        # Set up a dictionary which can be converted to JSON for opening a scroll search
        # N.B. "scroll_open_minutes" is not a part of the OpenSearch JSON, but is how we signal
        #      search-api's single scroll-search endpoint what to do.  In the future, if making
        #      the search-api scroll-search public means more endpoints compatible with OpenSearch,
        #      this method will be rewritten and can become more generic by passing in "query".
        scroll_open_json_dict = {"scroll_open_minutes": self.max_minutes_open_scroll_context
                                 ,"size": self.max_docs_per_scroll_page
                                 ,"query": {"match_all": {}}
                                 ,"fields": [ "file_uuid", "dataset_uuid", "file_info_refresh_timestamp"]
                                 ,"_source": False
                                 }
        # Set up a dictionary which can be converted to JSON for continued reading of a scroll
        scroll_read_json_dict = {"scroll_open_minutes": self.max_minutes_open_scroll_context
                                    ,"scroll_id": "set after each response"}
        # Set up a dictionary which can be converted to JSON for closing a scroll. Use zero minutes to
        # indicate scroll should be closed.
        scroll_dump_json_dict = {"scroll_open_minutes": 0
                                    ,"scroll_id": "set after final response"}
        # Open a scroll using the search-api composite index name 'files', expecting to
        # get a scroll on the "consortium" (aka "private") OpenSearch index.  Assume the
        # corresponding OpenSearch "public" index contains a subset of the "consortium" entries, each
        # in the same state in both indices, as maintained by this method.
        post_url = f"{self.search_api_url}/files/scroll-search"

        headers = {'Content-Type': 'application/json', 'Authorization': 'Bearer ' + bearer_token}

        try:
            # Open a scroll using an open dictionary configured above
            rspn_open = requests.post(post_url, headers=headers, data=json.dumps(scroll_open_json_dict))
        except ConnectionError as ce:
            self.logger.error("Failure to open scroll. See JSON")
        except Exception as e:
            raise Exception(f"Scroll search failed due to {str(e)}")
        if rspn_open.status_code not in [200]:
            raise requests.exceptions.HTTPError(response=rspn_open)
        else:
            json_open_rspn = rspn_open.json()
            if '_scroll_id' in json_open_rspn:
                scroll_id = json_open_rspn['_scroll_id']
                current_read_hits = json_open_rspn['hits']
            else:
                self.logger.error(f"Missing '_scroll_id' during scroll open in JSON {json_open_rspn}")
                raise requests.exceptions.HTTPError(response=rspn_open)
        # Hang onto the scroll_id for further OpenSearch operations
        scroll_dump_json_dict['scroll_id'] = scroll_id
        scroll_read_json_dict['scroll_id'] = scroll_id

        hits_size = 0
        all_hits = {}

        try:
           hits_size = self._accumulate_hits(current_read_hits['hits'], all_hits)
        except KeyError:
            self.logger.error("Failed to load search hit into hit_stash with coded keys.")
            return "Failed to process search results due to a key coding error.  See logs.", 500

        self.logger.debug(f"Response to open scroll had {len(current_read_hits['hits'])}."
                          f" After processing, len(all_hits)={len(all_hits)}.")

        while hits_size >= self.max_docs_per_scroll_page:
            try:
                # Continue reading a scroll using a read dictionary configured above
                rspn_read = requests.post(post_url, headers=headers, data=json.dumps(scroll_read_json_dict))
            except Exception as e:
                raise Exception(f"Scroll read failed due to {str(e)}")
            if rspn_read.status_code not in [200]:
                self.logger.error(f"Unexpected {rspn_read.status_code} response during scroll read. {rspn_read.raw}")
                raise requests.exceptions.HTTPError(response=rspn_read)
            else:
                json_read_rspn = rspn_read.json()
                if '_scroll_id' in json_read_rspn:
                    scroll_id = json_read_rspn['_scroll_id']
                    current_read_hits = json_read_rspn['hits']
                else:
                    self.logger.error(f"Missing '_scroll_id' during scroll read in JSON {json_read_rspn}")
                    raise requests.exceptions.HTTPError(response=rspn_read)
            # Update the scroll_id for further OpenSearch operations, as it may change with each operation.
            scroll_dump_json_dict['scroll_id'] = scroll_id
            scroll_read_json_dict['scroll_id'] = scroll_id

            try:
<<<<<<< HEAD
                #hits_size = self._accumulate_hits(current_read_hits['hits'], all_hits)
=======
>>>>>>> 803e0eb8
                hits_size = self._accumulate_hits(current_read_hits['hits'], all_hits)
            except KeyError:
                self.logger.error("Failed to load search hit into hit_stash with coded keys.")
                return "Failed to process search results due to a key coding error.  See logs.", 500

            self.logger.log(logging.DEBUG-1
                            ,f"Response to read scroll had {len(current_read_hits['hits'])}."
                             f" After processing, len(all_hits)={len(all_hits)}.")

        self.logger.debug(f"With len(all_hits)={len(all_hits)}, reading complete.")

        # close a scroll using a dump dictionary configured above
        rspn_dump = requests.post(post_url, headers=headers, data=json.dumps(scroll_dump_json_dict))
        if rspn_dump.status_code not in [200]:
            self.logger.error(f"Unexpected {rspn_dump.status_code} response during scroll close. {rspn_dump.raw}")
            raise requests.exceptions.HTTPError(response=rspn_dump)
        return all_hits

    def _get_index_refresh_operations(self, bearer_token=None):

        # Anticipating this method is a long-running process, use the internal, non-expiring token to
        # complete the following loop, despite the status of the token AWS Gateway checked to limit this
        # functionality to Data Admins.
        durable_token = self.auth_helper.getProcessSecret()

        all_file_mod_times = self._get_modification_time_of_dataset_files()
        mod_time_dict = self._get_mod_time_dict(all_file_mod_times)

        all_file_index_dates = self._read_all_index_results(bearer_token=durable_token)

        # Get a list of all the datasets which should be in the indices, so we can check for gaps.
        datasetList = self._get_indexable_datasets(bearer_token=durable_token)
<<<<<<< HEAD
        self.logger.info(f"Processing {len(datasetList)} Datasets for inclusion in Elasticsearch indices.")

        index_ops_dict = {'add':[], 'delete':[], 'reindex':[]}
=======

        index_ops_dict = {'add':[], 'delete':[], 'reindex':[]}

        self.logger.debug(   f"Evaluating {len(all_file_index_dates)} indexed OpenSearch datasets against"
                            f" {len(datasetList)} Neo4j indexable Datasets to determine deletions.")
        no_op_dataset_count = 0

>>>>>>> 803e0eb8
        # Determine what is in the (consortium) index, but is not known to entity-api and Neo4j, so should be removed
        for dataset_uuid in all_file_index_dates:
            if dataset_uuid not in datasetList:
                self.logger.log(logging.DEBUG-1
                                ,f"{dataset_uuid} in OpenSearch but not Neo4j, remove")
                index_ops_dict['delete'].append(dataset_uuid)
<<<<<<< HEAD
=======
            else:
                no_op_dataset_count = no_op_dataset_count + 1
        self.logger.debug(  f"Identified {len(index_ops_dict['delete'])} Datasets for deletion from OpenSearch and"
                            f" {no_op_dataset_count} Datasets which can remain in OpenSearch.")

        self.logger.info(   f"Evaluating {len(datasetList)} Neo4j indexable Datasets against"
                            f" {len(all_file_index_dates)} indexed OpenSearch datasets to determine operations.")
        no_op_dataset_count = 0
>>>>>>> 803e0eb8

        # Determine what is known to entity-api & Neo4j which should be in the (consortium) index which
        # should be added to the index or which needs to be re-indexed.
        for dataset_uuid in datasetList:
            if dataset_uuid not in all_file_index_dates:
                self.logger.log(logging.DEBUG-1
                                ,f"{dataset_uuid} in Neo4j but not OpenSearch, add")
                index_ops_dict['add'].append(dataset_uuid)
            else:
                # Determine what is known to entity-api & Neo4j, and to the (consortium) index, but has a
                # LAST_MODIFIED date in UUID which is after the date on the index entry. When one File of
                # a Dataset is stale or in one datastore but not the other, reindex the whole dataset.
                for file_uuid in all_file_index_dates[dataset_uuid].keys():
                    if file_uuid in all_file_index_dates[dataset_uuid] \
                        and file_uuid not in mod_time_dict[dataset_uuid]['dataset_files']:
                        self.logger.log(logging.DEBUG - 1
                                        , f"For dataset_uuid={dataset_uuid}, file_uuid={file_uuid},"
                                          f" found in OpenSearch but not Neo4j,"
                                          f" so reindex.")
                        index_ops_dict['reindex'].append(dataset_uuid)
                        break
                    if file_uuid in mod_time_dict[dataset_uuid]['dataset_files'] \
                        and file_uuid not in all_file_index_dates[dataset_uuid]:
                        self.logger.log(logging.DEBUG - 1
                                        , f"For dataset_uuid={dataset_uuid}, file_uuid={file_uuid},"
                                          f" found in Neo4j but not OpenSearch,"
                                          f" so reindex.")
                        index_ops_dict['reindex'].append(dataset_uuid)
                        break
                    if all_file_index_dates[dataset_uuid][file_uuid] < mod_time_dict[dataset_uuid]['dataset_files'][file_uuid]:
                        self.logger.log(logging.DEBUG-1
                                        ,f"For dataset_uuid={dataset_uuid}, file_uuid={file_uuid}, "
                                         f"modification time of {mod_time_dict[dataset_uuid]['dataset_files'][file_uuid]} "
                                         f"is before index time of {all_file_index_dates[dataset_uuid][file_uuid]}, "
                                         f"so reindex.")
                        index_ops_dict['reindex'].append(dataset_uuid)
                        # One file being updated indicates the whole dataset should be reindexed, so no
                        # need to process further.
                        break
<<<<<<< HEAD

        return index_ops_dict

=======
                    no_op_dataset_count = 0
        self.logger.debug(  f"Identified {len(index_ops_dict['reindex'])} Datasets for reindexing,"
                            f" {len(index_ops_dict['add'])} Datasets for addition,"
                            f" and {no_op_dataset_count} Datasets which can remain in Neo4j.")

        return index_ops_dict

    # Retrieve the status of OpenSearch by invoking search-api's /status endpoint
    def testOpenSearchConnection(self):
        get_url = self.search_api_url + '/status'
        response = requests.get(get_url)
        if response.status_code != 200:
            self.logger.error(  f"Retrieving OpenSearch status from '{get_url}'"
                                f" got {response.status_code} response,"
                                f" with message '{response.text}'.")
            raise requests.exceptions.HTTPError(response=response)
        return json.loads(response.text)

>>>>>>> 803e0eb8
    # Test the connection to the supporting database the self.hmdb variable is
    # connected to during construction.
    # input: none
    # output: Boolean, valued True if an SQL SELECT statement executes, False otherwise.
    def testMySQLConnection(self):
        try:
            with closing(self.hmdb.getDBConnection()) as dbConn:
                with closing(dbConn.cursor(prepared=True)) as curs:
                    curs.execute("select 'ANYTHING'")
                    res = curs.fetchone()
            return res is not None and res[0] == 'ANYTHING'
        except Exception as e:
            self.logger.error(e, exc_info=True)
            return False

    # get the information for all files attached to a specific entity
    # input: id (hubmap_id or uuid) of the parent entity
    # output: an array of dicts with each dict containing the attributes of a file
    #         file attributes:
    #             path: the local file system path, including name of the file
    #         checksum: the checksum of the file
    #             size: the size of the file
    #        file_uuid: the uuid of the file
    #         base_dir: the base directory type, one of
    #                   INGEST_PORTAL_UPLOAD - the file was uploaded into the space for file uploads from the Ingest UI
    #                   DATA_UPLOAD - the file was upload into the upload space for datasets usually via Globus
    #
    def get_file_info(self, entity_uuid):
        uuid_tuple = (entity_uuid,)  # N.B. comma to force creation of tuple with one value, rather than scalar

        # run the query and morph results to an array of dict
        with closing(self.hmdb.getDBConnection()) as dbConn:
            with closing(dbConn.cursor(prepared=True)) as curs:
                # query that finds all files associated with entity by joining the ancestors table (entity is
                # the ancestor, files are the descendants) with the files table
                curs.execute(SQL_SELECT_FILES_DESCENDED_FROM_ANCESTOR_UUID
                             , uuid_tuple)
                results = [dict((curs.description[i][0].lower(), value) for i, value in enumerate(row)) for row in
                           curs.fetchall()]

        results_json = json.dumps(results)
        if len(results_json) < self.large_response_threshold:
            return Response(response=results_json, mimetype="application/json")
        else:
            return Response(self._stash_results_in_S3(object_content=results_json, key_uuid=uuid_tuple[0]), 303)

    # get the information for all files attached to a specific entity
    # input: id (hubmap_id or uuid) of the parent entity
    # output: an array of dicts with each dict containing the attributes of a file
    #         file attributes:
    #             path: the local file system path, including name of the file
    #         checksum: the checksum of the file
    #             size: the size of the file
    #        file_uuid: the uuid of the file
    #         base_dir: the base directory type, one of
    #                   INGEST_PORTAL_UPLOAD - the file was uploaded into the space for file uploads from the Ingest UI
    #                   DATA_UPLOAD - the file was upload into the upload space for datasets usually via Globus
    #
    def get_dataset_file_infos(self, dataset_uuid, bearer_token=None):
        if not bearer_token:
            bearer_token = self.user_token

        # Get what uuid-api knows about the Dataset's files
        files_info = self._get_dataset_files_info(dataset_uuid, bearer_token=bearer_token)
        files_list = json.loads(files_info)

        # Get what entity-api knows about the Dataset's files and ancestors
        entity_prov_info = self._get_dataset_prov_info(dataset_uuid, bearer_token=bearer_token)
        # If the returned JSON contains 'error', it was logged by the _get_dataset_prov_info(), so
        # just return an empty dictionary.
        if 'error' in entity_prov_info:
            return Response(response=json.dumps({})
                            , mimetype="application/json")

        tissue_samples_dict_list = []
        organs_dict_list = []
        donors_dict_list = []
        for sample_uuid in entity_prov_info['dataset_samples'].keys():
            sample_dict = {}
            sample_category = entity_prov_info['dataset_samples'][sample_uuid]['sample_category']
            if sample_category != 'organ':
                sample_dict['uuid'] = sample_uuid
                sample_dict['code'] = sample_category
                sample_dict['type'] = sample_category
                tissue_samples_dict_list.append(sample_dict)

        # Determine the current Dataset type with an acceptable description, given
        # the value on the returned entity. Recognized Dataset types are the keys and
        # the alt-names entries of the assay_types.yaml file of the search-api.
        #
        # Convert the entity Dataset type info to a tuple that can be used for dictionary lookup.
        if isinstance(entity_prov_info['dataset_data_types'],str):
            entity_ds_type = (entity_prov_info['dataset_data_types'],)
        elif isinstance(entity_prov_info['dataset_data_types'],list):
            entity_ds_type = tuple(entity_prov_info['dataset_data_types'],)
        else:
            self.logger.warning(f"For Dataset entity of type '{entity_prov_info['dataset_data_types']}', unable to build key tuple to look up description in dictionary.")

        # Set up an empty dictionary, and try to replace it with one appropriate for the
        # Dataset data type.
        dataset_type_desc_dict = {}
        if entity_ds_type:
            if entity_ds_type in self.dataset_desc_dict:
                dataset_type_desc_dict = self.dataset_desc_dict[entity_ds_type]
            else:
                if entity_ds_type in self.assay_type_altname_ref:
                    alt_entity_ds_type = tuple([self.assay_type_altname_ref[entity_ds_type]])
                    if alt_entity_ds_type in self.dataset_desc_dict:
                        dataset_type_desc_dict = self.dataset_desc_dict[alt_entity_ds_type]
                        self.logger.warning(f"For Dataset entity of type '{entity_prov_info['dataset_data_types']}', using assay_types.yaml alt-names entry {str(alt_entity_ds_type)}.")
                    else:
                        self.logger.warning(f"For Dataset entity of type '{str(alt_entity_ds_type)}', no description in analysis file {DATASET_DESCRIPTION_CSV_FILE}.")
                else:
                    self.logger.warning(f"For Dataset entity of type '{str(entity_ds_type)}', unable find description in dictionary.")
        else:
            # If the tuple for the entity dataset type is not set, the previous block logs a warning, and
            # the following code below will result in the description attribute being left off the JSON of
            # each File in the Response by using the empty dictionary dataset_type_desc_dict.
            pass

        for organ_uuid in entity_prov_info['organ_uuid']:
            donor_dict = {}
            organ_dict = {}
            organ_dict['uuid'] = organ_uuid

            organ_info = self._get_entity(entity_id=organ_uuid, bearer_token=bearer_token, entity_type_check='Sample')
            if not organ_info['sample_category'] or organ_info['sample_category'] != 'organ':
                continue
            donor_dict['uuid'] = organ_info['direct_ancestor']['uuid'] if organ_info['direct_ancestor']['uuid'] else None
            if not organ_info['organ']:
                raise Exception(f"Unable to identify organ type for {organ_uuid} for dataset {dataset_uuid}.")
            if not organ_info['direct_ancestor']:
                raise Exception(f"Unable to identify donor for {organ_uuid} for dataset {dataset_uuid}.")
            organ_dict['type_code'] = organ_info['organ'] if organ_info['organ'] else None
            try:
                organ_dict['type'] = self.organ_type_dict[organ_dict['type_code']] if organ_dict['type_code'] and self.organ_type_dict[organ_dict['type_code']] else None
            except KeyError as ke:
                organ_dict['type'] = 'Unrecognized organ code: ' + organ_dict['type_code']
            if 'metadata' in organ_info['direct_ancestor'] and \
                'organ_donor_data' in organ_info['direct_ancestor']['metadata']:
                for concept in organ_info['direct_ancestor']['metadata']['organ_donor_data']:
                    if concept['grouping_concept'] == UMLS_AGE_GROUP_CUI:
                        donor_dict['age'] = float(concept['data_value']) if concept['data_value'] else None
                        donor_dict['units'] = concept['units'] if concept['units'] else None
                    if concept['grouping_concept'] == UMLS_RACE_GROUP_CUI:
                        donor_dict['race'] = concept['preferred_term'] if concept['preferred_term'] else None
            if donor_dict:
                donors_dict_list.append(donor_dict)
            organs_dict_list.append(organ_dict)

        dataset_file_info_list = []
        for file_info in files_list:
            #file_info['description'] = None # No default value. Do not include in Response if not filled
            #file_info['type_code'] = f"TBD-OPTIONAL the code of the associated ontology term for the file as resolved through the HuBMAP application ontology...not {str(entity_ds_type)}"
            file_info['rel_path'] = file_info['path']
            # Check the relative path of the file against file regex patterns associated with this
            # Dataset type, to see if a description is available
            for fpattern in dataset_type_desc_dict.keys():
                matchobj = dataset_type_desc_dict[fpattern]['file_pattern_re_obj'].search(file_info['rel_path'])
                # First tuple is expanded_pattern prefix .*, named exp_pat_prefix
                # Last tuple is expanded_prefix suffix .*, named exp_pat_suffix
                # Tuples in between first and last match the entire end-user provided file regular expression, as well
                # as any elements in the file regex which are in parentheses.
                # The exact match to the end-user provided file regex is the tuple named fpattern

                if matchobj:
                    if matchobj.group('fpattern'):
                        if not matchobj.group('exp_pat_prefix') and not matchobj.group('exp_pat_suffix'):
                            # Exact match
                            file_info['description'] = dataset_type_desc_dict[fpattern]['description']
                            break
                        else:
                            # Partial match, embedded between some prefix and suffix on the rel_path
                            pass
                            '''
                            # Enable this block of code to shove tab-separated entries into the log which
                            # can be filtered out by the FLAG* pattern, then moved to a spreadsheet for analysis.
                            # This statement shows partial matches, so an analysis of them can be requested.
                            self.logger.debug("FLAG_GAP_DATASET_UUIDS_PARENTING_FILES" + "\t" +
                                              f"{dataset_uuid}" + "\t" +
                                              f"{str(entity_ds_type)}" + "\t" +
                                              f"{fpattern}" + "\t" +
                                              f"{file_info['rel_path']}" + "\t" +
                                              f"{matchobj.group('exp_pat_prefix')}" + "\t" +
                                              f"{matchobj.group('fpattern')}" + "\t" +
                                              f"{matchobj.group('exp_pat_suffix')}")
                            '''

            # The file extension is everything after the last period, if there is any period. Blank otherwise.
            file_info['file_extension'] = file_info['rel_path'][file_info['rel_path'].rindex('.')+1:] if file_info['rel_path'].find('.') > -1 else ''
            file_info['samples'] = tissue_samples_dict_list
            file_info['organs'] = organs_dict_list
            file_info['donors'] = donors_dict_list
            file_info['dataset_uuid'] = dataset_uuid
            file_info['data_types'] = entity_prov_info['dataset_data_types']
            file_info.pop('path')
            file_info.pop('base_dir')
            # See admonition at https://docs.python.org/3/library/datetime.html#datetime.datetime.utcnow to
            # retrieve a non-naive UTC time.
            awareUTCTimeNow = datetime.now(timezone.utc)
            file_info['file_info_refresh_timestamp'] = awareUTCTimeNow.isoformat()
            dataset_file_info_list.append(file_info)

        results_json = json.dumps(dataset_file_info_list)

        return Response(response=results_json
                        , mimetype="application/json")
        # if len(results_json) < self.large_response_threshold:
        #     return Response(response=results_json
        #                     , mimetype="application/json")
        # else:
        #     return Response(self._stash_results_in_S3(object_content=results_json
        #                                               ,key_uuid=dataset_uuid)
        #                     , 303)

    # Use the entity-api service to get provenance info of a given Dataset identifier.
    # input: entity_id-ID (hubmap_id or uuid) of a Dataset entity.
    #        bearer_token-An optional token for querying the entity-api. The users token will be used for
    #                     querying when this argument is not specified.
    #        entity_type_check-An optional entity type.  If specified, and the ID in entity_id does not
    #                          match this type, an exception is raised.
    # output: JSON with info from Neo4j.
    # exceptions-Exception raised if response is not 200, or if the returned JSON does not contain an
    #            entity match the type specified in the optional argument entity_type_check.
    def get_entity(self, entity_id, bearer_token=None, entity_type_check=None):
        if not bearer_token:
            bearer_token = self.user_token
        theEntity = self._get_entity(entity_id=entity_id, bearer_token=bearer_token, entity_type_check=entity_type_check)
        return theEntity

    # Return indication whether the user token has admin privileges.
    def verify_user_is_data_admin(self):
        return self.auth_helper.has_data_admin_privs(self.user_token)

    def verify_user_in_write_group(self, aDataset):
        # Verify the user has write permission for the entity whose documents are to be cleared from the ES index
        entity_group_uuid = aDataset['group_uuid']
        return entity_group_uuid in self.user_groups_by_id_dict.keys()

    # Use the uuid-api service to find out the uuid of a given identifier, for
    # use with endpoints requiring a uuid as the identifier.
    # input: entity_id-ID (hubmap_id or uuid) of a Dataset entity.
    #        bearer_token-An optional token for querying the entity-api. The users token will be used for
    #                     querying when this argument is not specified.
    #        entity_type_check-An optional entity type.  If specified, and the ID in entity_id does not
    #                          match this type, an exception is raised.
    # output: the uuid of the entity
    # exceptions-Exception raised if response is not 200, or if the returned JSON does not contain an
    #            entity match the type specified in the optional argument entity_type_check.

    def get_identifier_info(self, entity_id, entity_type_check=None, bearer_token=None):
        if not bearer_token:
            bearer_token = self.user_token

        get_url = self.uuid_api_url + '/uuid/' + entity_id
        response = requests.get(get_url, headers = {'Authorization': 'Bearer ' + bearer_token}, verify = False)
        if response.status_code != 200:
            raise requests.exceptions.HTTPError(response=response)
        if entity_type_check:
            id_attributes = json.loads(response.text)
            if id_attributes['type'].lower() != entity_type_check.lower():
                raise Exception(f"Identifier {entity_id} type is {id_attributes['type']}, not {entity_type_check}.")
        return response.json()['uuid']

    # Get all the files for a Dataset, build a file info document for each, and add each file info document to
    # the Elasticsearch index.
    def index_dataset(self, aDataset, bearer_token=None):
        if not bearer_token:
            bearer_token = self.user_token

        # Any needed data admin privileges should have been checked before reaching this method.
        # Verify Dataset attributes are compatible with index inclusion, and which index should contain them.
        # N.B. does not test for "primary" Datasets, which may cause an exception, but which
        #      should also be allowed to be indexed in the near future.
        dataset_scope = self._get_dataset_scope(aDataset=aDataset)
        if dataset_scope == DatasetIndexScopeType.GENETIC:
            raise Exception(f"Dataset {aDataset['uuid']} with "
                            f"'contains_human_genetic_sequences'={aDataset['contains_human_genetic_sequences']}"
                            f" is not allowed in Elasticsearch indices.")
<<<<<<< HEAD
        elif dataset_scope == DatasetIndexScopeType.PUBLIC:
            target_indices = [self.files_api_public_index, self.files_api_nonpublic_index]
        elif dataset_scope == DatasetIndexScopeType.NONPUBLIC:
            target_indices = [self.files_api_nonpublic_index]
=======
        elif dataset_scope in [DatasetIndexScopeType.PUBLIC, DatasetIndexScopeType.NONPUBLIC]:
            pass
>>>>>>> 803e0eb8
        else:
            self.logger.error(f"Unrecognized state for dataset_scope={dataset_scope} for aDataset['uuid']={aDataset['uuid']}.")
            raise Exception(f"Unable to determine appropriate index for aDataset['uuid']={aDataset['uuid']}. See logs.")

        # Create a fresh file infos document for the specified Dataset from the dataset-file-info endpoint.
        # Connect to the database and retrieve the information for files
        # descended from the entity.
        dataset_files_info_response = self.get_dataset_file_infos(aDataset['uuid'], bearer_token=bearer_token)

        if not dataset_files_info_response or not dataset_files_info_response.get_json():
            # if this is a Dataset with no files, but the response is fine, do not log an error
            if dataset_files_info_response.status_code == 200:
                pass
            else:
                self.logger.error(f"Unable to retrieve the file set JSON to do indexing for aDataset['uuid']={aDataset['uuid']}")
                raise Exception(f"Unexpected JSON content getting file info documents for aDataset['uuid']={aDataset['uuid']}")
        files_info_list = dataset_files_info_response.get_json()

        # Try clearing the documents for the Dataset before inserting current documents, in case
        # Files were removed from the Dataset since initially put in the index.  But don't skip
        # inserting files if deletion is not successful.
        try:
            self._clear_dataset_file_info_docs( index_name=self.files_api_composite_index
                                                ,dataset_uuid=aDataset['uuid']
                                                ,bearer_token=bearer_token)
        except Exception as e:
            self.logger.error(f"While clearing existing file info documents from {self.files_api_composite_index}"
                              f" for {aDataset['uuid']}, encountered {e.text}. Continuing with insertion.")

        # Re-work the full dictionary of responses from each search-api /add operation into
        # something more compact from the files-api.
        self.logger.info(f"For Dataset '{aDataset['uuid']}'."
                         f" inserting {len(files_info_list)} file info documents"
                         f" into {self.files_api_composite_index}."
                         )
        search_response_dict = {}
        for file_info_dict in files_info_list:
            file_response_dict = {}
            file_resp = self._write_or_update_doc(index_name=self.files_api_composite_index,
                                                  document_dict=file_info_dict,
                                                  bearer_token=bearer_token)
            file_response_dict[self.files_api_composite_index] = file_resp.text
            search_response_dict[file_info_dict['file_uuid']] = file_response_dict

        return search_response_dict

    # Get all the Datasets, and loop through each one.  Add a file info document to
    # the Elasticsearch index for each File in an indexable Dataset.
    def index_all_datasets(self):
        inserted_datasets_list = []
        failed_datasets_list = []
        skipped_datasets_list = []

        try:
            # Anticipating this method is a long-running process, use the internal, non-expiring token to
            # complete the following loop, despite the status of the token AWS Gateway checked to limit this
            # functionality to Data Admins.
            durable_token = self.auth_helper.getProcessSecret()

            datasetList = self._get_all_nongenetic_datasets(bearer_token=durable_token)

            self.logger.info(f"Processing {len(datasetList)} Datasets for inclusion in Elasticsearch indices.")
            index_response_dict = {}

            for dataset_uuid in datasetList:
                try:
                    theDataset = self.get_entity(entity_id=dataset_uuid, bearer_token=durable_token, entity_type_check='DATASET')

                    index_response_dict[dataset_uuid] = self.index_dataset(aDataset=theDataset, bearer_token=durable_token)

                    inserted_datasets_list.append(dataset_uuid)
                    self.logger.info(f"Finished updating Elasticsearch indices for {len(index_response_dict[dataset_uuid])} file info documents"
                                     f" for Dataset '{dataset_uuid}'.")
                except Exception as eDataset:
                    if hasattr(eDataset,'response') and \
                       hasattr(eDataset.response, 'status_code') and \
                       eDataset.response.status_code == 400 and \
                       hasattr(eDataset.response, 'text') and \
                       re.search("Make sure this is a Primary Dataset", str(eDataset.response.text)):
                        skipped_datasets_list.append(dataset_uuid)
                        self.logger.warning(f"While updating Elasticsearch indices for all file info documents"
                                            f" for Dataset '{dataset_uuid}'"
                                            f", skipped the Dataset. Check if a Primary Dataset.")
                    else:
                        failed_datasets_list.append(dataset_uuid)
                        self.logger.error(f"While updating Elasticsearch indices for all file info documents"
                                          f" for Dataset '{dataset_uuid}'"
                                          f", got eDataset='{eDataset}'.")
                    # Continue this loop for other Datasets in datasetList
        except Exception as eWholeList:
            self.logger.error(f"While updating Elasticsearch indices with file info documents"
                              f" during 'reindex all'"
                              f", got e='{eWholeList}'.")
            raise Exception(f"An error was encountered while updating"
                            f" Elasticsearch indices with file info documents"
                            f" during 'reindex all'"
                            f" See logs.")
        self.logger.info(f"Inserted entries for {len(inserted_datasets_list)} Datasets into Elasticsearch indices.")
        self.logger.info(f"Skipped {len(skipped_datasets_list)} Datasets (due to unsupported characteristics).")
        self.logger.info(f"Failed to index {len(failed_datasets_list)} Datasets (due to logged errors).")
        allDatasetResultDict = {}
        allDatasetResultDict['failed'] = failed_datasets_list
        allDatasetResultDict['skipped'] = skipped_datasets_list
        allDatasetResultDict['succeeded'] = inserted_datasets_list
        return Response(json.dumps(allDatasetResultDict))

    def refresh_indices(self):
        # Anticipating this method is a long-running process, use the internal, non-expiring token to
        # complete the following loop, despite the status of the token AWS Gateway checked to limit this
        # functionality to Data Admins.
        durable_token = self.auth_helper.getProcessSecret()

        ops_dict = self._get_index_refresh_operations(bearer_token=durable_token)
        if ops_dict:
            self.logger.info(f"Identified {len(ops_dict['delete'])} Datasets to delete"
                             f" because they are in OpenSearch but not Neo4j.")
            self.logger.info(f"Identified {len(ops_dict['add'])} Datasets to add"
                             f" because they are in Neo4j but not OpenSearch.")
            self.logger.info(f"Identified {len(ops_dict['reindex'])} Datasets to reindex"
                             f" because the Files have been modified since the Dataset was indexed.")

        index_response_dict = {}
        for dataset_uuid in ops_dict['delete']:
            self.logger.error(f"Dataset {dataset_uuid} unexpectedly in Neo4j but not Opensearch. No endpoint"
                              f" supporting removal.")
            index_response_dict[dataset_uuid] = {'error': 'Unable to delete, see logs.'}
        for dataset_uuid in ops_dict['add']:
            try:
                theDataset = self.get_entity(entity_id=dataset_uuid, bearer_token=durable_token, entity_type_check='DATASET')
            except requests.HTTPError as he:
                self.logger.error(f"For Dataset {dataset_uuid}, unable to 'add' due to {he.response.text}")
                index_response_dict[dataset_uuid] = {'error' : 'Unable to add, see logs.'}
                continue
<<<<<<< HEAD
=======
            self.logger.info(f"Added entries for Dataset {dataset_uuid}.")
>>>>>>> 803e0eb8
            index_response_dict[dataset_uuid] = self.index_dataset(aDataset=theDataset, bearer_token=durable_token)
        for dataset_uuid in ops_dict['reindex']:
            try:
                theDataset = self.get_entity(entity_id=dataset_uuid, bearer_token=durable_token, entity_type_check='DATASET')
            except requests.HTTPError as he:
                self.logger.error(f"For Dataset {dataset_uuid}, unable to 'reindex' due to {he.response.text}")
                index_response_dict[dataset_uuid] = {'error': 'Unable to reindex, see logs.'}
                continue
<<<<<<< HEAD
=======
            self.logger.info(f"Reindexed entries for Dataset {dataset_uuid}.")
>>>>>>> 803e0eb8
            index_response_dict[dataset_uuid] = self.index_dataset(aDataset=theDataset, bearer_token=durable_token)

        return Response(json.dumps(index_response_dict)), 200<|MERGE_RESOLUTION|>--- conflicted
+++ resolved
@@ -6,7 +6,6 @@
 from datetime import datetime, timezone
 import dateutil.parser
 from http.client import HTTPException
-from string import Template
 from sys import getsizeof
 
 import requests
@@ -108,9 +107,6 @@
             self.entity_api_url = appConfig['ENTITY_API_URL'].strip('/')
             self.search_api_url = appConfig['SEARCH_API_URL'].strip('/')
             self.files_api_composite_index = appConfig['FILES_API_COMPOSITE_INDEX']
-
-            self.max_docs_per_scroll_page = appConfig['MAX_DOCS_PER_SCROLL_PAGE']
-            self.max_minutes_open_scroll_context = appConfig['MAX_MINUTES_OPEN_SCROLL_CONTEXT']
 
             self.max_docs_per_scroll_page = appConfig['MAX_DOCS_PER_SCROLL_PAGE']
             self.max_minutes_open_scroll_context = appConfig['MAX_MINUTES_OPEN_SCROLL_CONTEXT']
@@ -498,10 +494,6 @@
             scroll_read_json_dict['scroll_id'] = scroll_id
 
             try:
-<<<<<<< HEAD
-                #hits_size = self._accumulate_hits(current_read_hits['hits'], all_hits)
-=======
->>>>>>> 803e0eb8
                 hits_size = self._accumulate_hits(current_read_hits['hits'], all_hits)
             except KeyError:
                 self.logger.error("Failed to load search hit into hit_stash with coded keys.")
@@ -534,11 +526,6 @@
 
         # Get a list of all the datasets which should be in the indices, so we can check for gaps.
         datasetList = self._get_indexable_datasets(bearer_token=durable_token)
-<<<<<<< HEAD
-        self.logger.info(f"Processing {len(datasetList)} Datasets for inclusion in Elasticsearch indices.")
-
-        index_ops_dict = {'add':[], 'delete':[], 'reindex':[]}
-=======
 
         index_ops_dict = {'add':[], 'delete':[], 'reindex':[]}
 
@@ -546,15 +533,12 @@
                             f" {len(datasetList)} Neo4j indexable Datasets to determine deletions.")
         no_op_dataset_count = 0
 
->>>>>>> 803e0eb8
         # Determine what is in the (consortium) index, but is not known to entity-api and Neo4j, so should be removed
         for dataset_uuid in all_file_index_dates:
             if dataset_uuid not in datasetList:
                 self.logger.log(logging.DEBUG-1
                                 ,f"{dataset_uuid} in OpenSearch but not Neo4j, remove")
                 index_ops_dict['delete'].append(dataset_uuid)
-<<<<<<< HEAD
-=======
             else:
                 no_op_dataset_count = no_op_dataset_count + 1
         self.logger.debug(  f"Identified {len(index_ops_dict['delete'])} Datasets for deletion from OpenSearch and"
@@ -563,7 +547,6 @@
         self.logger.info(   f"Evaluating {len(datasetList)} Neo4j indexable Datasets against"
                             f" {len(all_file_index_dates)} indexed OpenSearch datasets to determine operations.")
         no_op_dataset_count = 0
->>>>>>> 803e0eb8
 
         # Determine what is known to entity-api & Neo4j which should be in the (consortium) index which
         # should be added to the index or which needs to be re-indexed.
@@ -603,11 +586,6 @@
                         # One file being updated indicates the whole dataset should be reindexed, so no
                         # need to process further.
                         break
-<<<<<<< HEAD
-
-        return index_ops_dict
-
-=======
                     no_op_dataset_count = 0
         self.logger.debug(  f"Identified {len(index_ops_dict['reindex'])} Datasets for reindexing,"
                             f" {len(index_ops_dict['add'])} Datasets for addition,"
@@ -626,7 +604,6 @@
             raise requests.exceptions.HTTPError(response=response)
         return json.loads(response.text)
 
->>>>>>> 803e0eb8
     # Test the connection to the supporting database the self.hmdb variable is
     # connected to during construction.
     # input: none
@@ -906,15 +883,8 @@
             raise Exception(f"Dataset {aDataset['uuid']} with "
                             f"'contains_human_genetic_sequences'={aDataset['contains_human_genetic_sequences']}"
                             f" is not allowed in Elasticsearch indices.")
-<<<<<<< HEAD
-        elif dataset_scope == DatasetIndexScopeType.PUBLIC:
-            target_indices = [self.files_api_public_index, self.files_api_nonpublic_index]
-        elif dataset_scope == DatasetIndexScopeType.NONPUBLIC:
-            target_indices = [self.files_api_nonpublic_index]
-=======
         elif dataset_scope in [DatasetIndexScopeType.PUBLIC, DatasetIndexScopeType.NONPUBLIC]:
             pass
->>>>>>> 803e0eb8
         else:
             self.logger.error(f"Unrecognized state for dataset_scope={dataset_scope} for aDataset['uuid']={aDataset['uuid']}.")
             raise Exception(f"Unable to determine appropriate index for aDataset['uuid']={aDataset['uuid']}. See logs.")
@@ -1048,10 +1018,7 @@
                 self.logger.error(f"For Dataset {dataset_uuid}, unable to 'add' due to {he.response.text}")
                 index_response_dict[dataset_uuid] = {'error' : 'Unable to add, see logs.'}
                 continue
-<<<<<<< HEAD
-=======
             self.logger.info(f"Added entries for Dataset {dataset_uuid}.")
->>>>>>> 803e0eb8
             index_response_dict[dataset_uuid] = self.index_dataset(aDataset=theDataset, bearer_token=durable_token)
         for dataset_uuid in ops_dict['reindex']:
             try:
@@ -1060,10 +1027,7 @@
                 self.logger.error(f"For Dataset {dataset_uuid}, unable to 'reindex' due to {he.response.text}")
                 index_response_dict[dataset_uuid] = {'error': 'Unable to reindex, see logs.'}
                 continue
-<<<<<<< HEAD
-=======
             self.logger.info(f"Reindexed entries for Dataset {dataset_uuid}.")
->>>>>>> 803e0eb8
             index_response_dict[dataset_uuid] = self.index_dataset(aDataset=theDataset, bearer_token=durable_token)
 
         return Response(json.dumps(index_response_dict)), 200