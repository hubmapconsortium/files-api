--- conflicted
+++ resolved
@@ -31,14 +31,8 @@
 # Works regardless of the trailing slash /
 SEARCH_API_URL = 'http://search-api:8080'
 
-<<<<<<< HEAD
-# Elasticsearch index names, as supported by search-api in search-config.yaml deployed for each tier.
-FILES_API_PUBLIC_INDEX = 'hm_dev_public_files'
-FILES_API_NONPUBLIC_INDEX = 'hm_dev_consortium_files'
-=======
 # Composite index name, as supported by search-api in search-config.yaml deployed for each tier.
 FILES_API_COMPOSITE_INDEX = 'files'
->>>>>>> 803e0eb8
 
 # Maximum number of hits for each page of search scroll results.
 # N.B. Elasticsearch has marked scroll functionality as deprecated, but OpenSearch has not.
